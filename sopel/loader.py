--- conflicted
+++ resolved
@@ -163,19 +163,12 @@
         func.rule = getattr(func, 'rule', [])
         for command in getattr(func, 'commands', []):
             regexp = get_command_regexp(prefix, command)
-<<<<<<< HEAD
             if regexp not in func.rule:
                 # list.append() ALWAYS adds the value, even if it already exists
                 # Checking first prevents duplicating triggers on module reloads
                 # See issue 1056
                 # TODO: Maybe func.rule should be a set() instead?
                 func.rule.append(regexp)
-=======
-            func.rule.append(regexp)
-        for command in getattr(func, 'nickname_commands', []):
-            regexp = get_nickname_command_regexp(nick, command, alias_nicks)
-            func.rule.append(regexp)
->>>>>>> 0a69d292
         if hasattr(func, 'example'):
             example = func.example[0]["example"]
             example = example.replace('$nickname', nick)

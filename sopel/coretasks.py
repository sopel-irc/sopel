# coding=utf-8
"""Core Sopel plugin that handles IRC protocol functions.

This plugin allows the bot to run without user-facing functionality:

* it handles client capability negotiation
* it handles client auth (both nick auth and server auth)
* it handles connection registration (RPL_WELCOME, RPL_LUSERCLIENT), dealing
  with error cases such as nick already in use
* it tracks known channels & users (join, quit, nick change and other events)
* it manages blocked (ignored) users

This is written as a plugin to make it easier to extend to support more
responses to standard IRC codes without having to shove them all into the
dispatch function in :class:`sopel.bot.Sopel` and making it easier to maintain.
"""
# Copyright 2008-2011, Sean B. Palmer (inamidst.com) and Michael Yanovich
# (yanovich.net)
# Copyright © 2012, Elad Alfassa <elad@fedoraproject.org>
# Copyright 2012-2015, Elsie Powell embolalia.com
# Copyright 2019, Florian Strzelecki <florian.strzelecki@gmail.com>
#
# Licensed under the Eiffel Forum License 2.
from __future__ import absolute_import, division, print_function, unicode_literals

import base64
import collections
import datetime
import functools
import logging
import re
import sys
import time

from sopel import loader, module, plugin
from sopel.config import ConfigurationError
from sopel.irc import isupport
from sopel.irc.utils import CapReq, MyInfo
from sopel.tools import events, Identifier, iteritems, SopelMemory, target, web


if sys.version_info.major >= 3:
    unicode = str

LOGGER = logging.getLogger(__name__)

CORE_QUERYTYPE = '999'
"""WHOX querytype to indicate requests/responses from coretasks.

Other plugins should use a different querytype.
"""

batched_caps = {}


def setup(bot):
    """Set up the coretasks plugin.

    The setup phase is used to activate the throttle feature to prevent a flood
    of JOIN commands when there are too many channels to join.
    """
    bot.memory['join_events_queue'] = collections.deque()

    # Manage JOIN flood protection
    if bot.settings.core.throttle_join:
        wait_interval = max(bot.settings.core.throttle_wait, 1)

        @module.interval(wait_interval)
        @plugin.label('throttle_join')
        def processing_job(bot):
            _join_event_processing(bot)

        loader.clean_callable(processing_job, bot.settings)
        processing_job.plugin_name = 'coretasks'

        bot.register_jobs([processing_job])


def shutdown(bot):
    """Clean up coretasks-related values in the bot's memory."""
    try:
        bot.memory['join_events_queue'].clear()
    except KeyError:
        pass


def _join_event_processing(bot):
    """Process a batch of JOIN event from the ``join_events_queue`` queue.

    Every time this function is executed, it processes at most
    ``throttle_join`` JOIN events. For each JOIN, it sends a WHO request to
    know more about the channel. This will prevent an excess of flood when
    there are too many channels to join at once.
    """
    batch_size = max(bot.settings.core.throttle_join, 1)
    for _ in range(batch_size):
        try:
            channel = bot.memory['join_events_queue'].popleft()
        except IndexError:
            break
        LOGGER.debug("Sending MODE and WHO after channel JOIN: %s", channel)
        bot.write(["MODE", channel])
        _send_who(bot, channel)


def auth_after_register(bot):
    """Do NickServ/AuthServ auth.

    :param bot: a connected Sopel instance
    :type bot: :class:`sopel.bot.Sopel`

    This function can be used, **after** the bot is connected, to handle one of
    these auth methods:

    * ``nickserv``: send a private message to the NickServ service
    * ``authserv``: send an ``AUTHSERV`` command
    * ``Q``: send an ``AUTH`` command
    * ``userserv``: send a private message to the UserServ service

    .. important::

        If ``core.auth_method`` is set, then ``core.nick_auth_method`` will be
        ignored. If none is set, then this function does nothing.

    """
    if bot.config.core.auth_method:
        auth_method = bot.config.core.auth_method
        auth_username = bot.config.core.auth_username
        auth_password = bot.config.core.auth_password
        auth_target = bot.config.core.auth_target
    elif bot.config.core.nick_auth_method:
        auth_method = bot.config.core.nick_auth_method
        auth_username = (bot.config.core.nick_auth_username or
                         bot.config.core.nick)
        auth_password = bot.config.core.nick_auth_password
        auth_target = bot.config.core.nick_auth_target
    else:
        return

    # nickserv-based auth method needs to check for current nick
    if auth_method == 'nickserv':
        if bot.nick != bot.settings.core.nick:
            LOGGER.warning("Sending nickserv GHOST command.")
            bot.say(
                'GHOST %s %s' % (bot.settings.core.nick, auth_password),
                auth_target or 'NickServ')
        else:
            bot.say('IDENTIFY %s' % auth_password, auth_target or 'NickServ')

    # other methods use account instead of nick
    elif auth_method == 'authserv':
        bot.write(('AUTHSERV', 'auth', auth_username, auth_password))
    elif auth_method == 'Q':
        bot.write(('AUTH', auth_username, auth_password))
    elif auth_method == 'userserv':
        bot.say("LOGIN %s %s" % (auth_username, auth_password),
                auth_target or 'UserServ')


def _execute_perform(bot):
    """Execute commands specified to perform on IRC server connect.

    This function executes the list of commands that can be found in the
    ``core.commands_on_connect`` setting. It automatically replaces any
    ``$nickname`` placeholder in the command with the bot's configured nick.
    """
    if not bot.connection_registered:
        # How did you even get this command, bot?
        raise Exception('Bot must be connected to server to perform commands.')

    commands = bot.config.core.commands_on_connect
    count = len(commands)

    if not count:
        LOGGER.info("No custom command to execute.")
        return

    LOGGER.info("Executing %d custom commands.", count)
    for i, command in enumerate(commands, 1):
        command = command.replace('$nickname', bot.config.core.nick)
        LOGGER.debug("Executing custom command [%d/%d]: %s", i, count, command)
        bot.write((command,))


@plugin.event(events.ERR_NICKNAMEINUSE)
@plugin.thread(False)
@plugin.unblockable
@plugin.priority('medium')
def on_nickname_in_use(bot, trigger):
    """Change the bot's nick when the current one is already in use.

    This can be triggered when the bot disconnects then reconnects before the
    server can notice a client timeout. Other reasons include mischief,
    trolling, and obviously, PEBKAC.

    This will change the current nick by adding a trailing ``_``. If the bot
    sees that a user with its configured nick disconnects (see ``QUIT`` event
    handling), the bot will try to regain it.
    """
    LOGGER.error(
        "Nickname already in use! (Nick: %s; Sender: %s; Args: %r)",
        trigger.nick,
        trigger.sender,
        trigger.args,
    )
    bot.change_current_nick(bot.nick + '_')


@module.require_privmsg("This command only works as a private message.")
@module.require_admin("This command requires admin privileges.")
@module.commands('execute')
def execute_perform(bot, trigger):
    """Execute commands specified to perform on IRC server connect.

    This allows a bot owner or admin to force the execution of commands
    that are automatically performed when the bot connects.
    """
    _execute_perform(bot)


@module.event(events.RPL_WELCOME, events.RPL_LUSERCLIENT)
@module.thread(False)
@module.unblockable
@plugin.priority('medium')
def startup(bot, trigger):
    """Do tasks related to connecting to the network.

    ``001 RPL_WELCOME`` is from RFC2812 and is the first message that is sent
    after the connection has been registered on the network.

    ``251 RPL_LUSERCLIENT`` is a mandatory message that is sent after the
    client connects to the server in RFC1459. RFC2812 does not require it and
    all networks might not send it. We support both.

    If ``sopel.irc.AbstractBot.connection_registered`` is set, this function
    does nothing and returns immediately. Otherwise, the flag is set and the
    function proceeds normally to:

    1. trigger auth method
    2. set bot's ``MODE`` (from ``core.modes``)
    3. join channels (or queue them to join later)
    4. check for security when the ``account-tag`` capability is enabled
    5. execute custom commands
    """
    if bot.connection_registered:
        return

    # set flag
    bot.connection_registered = True

    # handle auth method
    auth_after_register(bot)

    # set bot's MODE
    modes = bot.config.core.modes
    if modes:
        if not modes.startswith(('+', '-')):
            # Assume "+" by default.
            modes = '+' + modes
        bot.write(('MODE', bot.nick, modes))

    # join channels
    bot.memory['retry_join'] = SopelMemory()

    channels = bot.config.core.channels
    if not channels:
        LOGGER.info("No initial channels to JOIN.")
    elif bot.config.core.throttle_join:
        throttle_rate = int(bot.config.core.throttle_join)
        throttle_wait = max(bot.config.core.throttle_wait, 1)
        channels_joined = 0

        LOGGER.info(
            "Joining %d channels (with JOIN throttle ON); "
            "this may take a moment.",
            len(channels))

        for channel in channels:
            channels_joined += 1
            if not channels_joined % throttle_rate:
                LOGGER.debug(
                    "Waiting %ds before next JOIN batch.",
                    throttle_wait)
                time.sleep(throttle_wait)
            bot.join(channel)
    else:
        LOGGER.info(
            "Joining %d channels (with JOIN throttle OFF); "
            "this may take a moment.",
            len(channels))

        for channel in bot.config.core.channels:
            bot.join(channel)

    # warn for insecure auth method if necessary
    if (not bot.config.core.owner_account and
            'account-tag' in bot.enabled_capabilities and
            '@' not in bot.config.core.owner):
        msg = (
            "This network supports using network services to identify you as "
            "my owner, rather than just matching your nickname. This is much "
            "more secure. If you'd like to do this, make sure you're logged in "
            "and reply with \"{}useserviceauth\""
        ).format(bot.config.core.help_prefix)
        bot.say(msg, bot.config.core.owner)

    # execute custom commands
    _execute_perform(bot)


@module.event(events.RPL_ISUPPORT)
@module.thread(False)
@module.unblockable
@module.rule('are supported by this server')
@plugin.priority('medium')
def handle_isupport(bot, trigger):
    """Handle ``RPL_ISUPPORT`` events."""
    # remember if NAMESX is known to be supported, before parsing RPL_ISUPPORT
    namesx_support = 'NAMESX' in bot.isupport

    # parse ISUPPORT message from server
    parameters = {}
    for arg in trigger.args:
        try:
            key, value = isupport.parse_parameter(arg)
            parameters[key] = value
        except ValueError:
            # ignore malformed parameter: log a warning and continue
            LOGGER.warning("Unable to parse ISUPPORT parameter: %r", arg)

    bot._isupport = bot._isupport.apply(**parameters)

    # was NAMESX support status updated?
    if not namesx_support and 'NAMESX' in bot.isupport:
        # yes it was!
        if 'multi-prefix' not in bot.server_capabilities:
            # and the server doesn't have the multi-prefix capability
            # so we can ask the server to use the NAMESX feature
            bot.write(('PROTOCTL', 'NAMESX'))


@module.event(events.RPL_MYINFO)
@module.thread(False)
@module.unblockable
@plugin.priority('medium')
def parse_reply_myinfo(bot, trigger):
    """Handle ``RPL_MYINFO`` events."""
    # keep <client> <servername> <version> only
    # the trailing parameters (mode types) should be read from ISUPPORT
    bot._myinfo = MyInfo(*trigger.args[0:3])

    LOGGER.info(
        "Received RPL_MYINFO from server: %s, %s, %s",
        bot._myinfo.client,
        bot._myinfo.servername,
        bot._myinfo.version,
    )


@module.require_privmsg()
@module.require_owner()
@module.commands('useserviceauth')
def enable_service_auth(bot, trigger):
    """Set owner's account from an authenticated owner.

    This command can be used to automatically configure ``core.owner_account``
    when the owner is known and has a registered account, but the bot doesn't
    have ``core.owner_account`` configured.

    This doesn't work if the ``account-tag`` capability is not available.
    """
    if bot.config.core.owner_account:
        return
    if 'account-tag' not in bot.enabled_capabilities:
        bot.say('This server does not fully support services auth, so this '
                'command is not available.')
        return
    if not trigger.account:
        bot.say('You must be logged in to network services before using this '
                'command.')
        return
    bot.config.core.owner_account = trigger.account
    bot.config.save()
    bot.say('Success! I will now use network services to identify you as my '
            'owner.')
    LOGGER.info(
        "User %s set %s as owner account.",
        trigger.nick,
        trigger.account,
    )


@module.event(events.ERR_NOCHANMODES)
@plugin.priority('medium')
def retry_join(bot, trigger):
    """Give NickServ enough time to identify on a +R channel.

    Give NickServ enough time to identify, and retry rejoining an
    identified-only (+R) channel. Maximum of ten rejoin attempts.
    """
    channel = trigger.args[1]
    if channel in bot.memory['retry_join'].keys():
        bot.memory['retry_join'][channel] += 1
        if bot.memory['retry_join'][channel] > 10:
            LOGGER.warning("Failed to join %s after 10 attempts.", channel)
            return
        LOGGER.info(
            "Rejoining channel %r failed, will retry in 6s.",
            str(channel))
        time.sleep(6)
    else:
        bot.memory['retry_join'][channel] = 0

    attempt = bot.memory['retry_join'][channel] + 1
    LOGGER.info(
        "Trying to rejoin channel %r (attempt %d/10)",
        str(channel), attempt)
    bot.join(channel)


@module.rule('(.*)')
@module.event(events.RPL_NAMREPLY)
@module.thread(False)
@module.unblockable
@plugin.priority('medium')
def handle_names(bot, trigger):
    """Handle NAMES responses.

    This function keeps track of users' privileges when Sopel joins channels.
    """
    names = trigger.split()

    # TODO specific to one channel type. See issue 281.
    channels = re.search(r'(#\S*)', trigger.raw)
    if not channels:
        return
    channel = Identifier(channels.group(1))
    if channel not in bot.privileges:
        bot.privileges[channel] = {}
    if channel not in bot.channels:
        bot.channels[channel] = target.Channel(channel)

    # This could probably be made flexible in the future, but I don't think
    # it'd be worth it.
    # If this ever needs to be updated, remember to change the mode handling in
    # the WHO-handler functions below, too.
    mapping = {
        "+": module.VOICE,
        "%": module.HALFOP,
        "@": module.OP,
        "&": module.ADMIN,
        "~": module.OWNER,
        "!": module.OPER,
    }

    for name in names:
        priv = 0
        for prefix, value in iteritems(mapping):
            if prefix in name:
                priv = priv | value
        nick = Identifier(name.lstrip(''.join(mapping.keys())))
        bot.privileges[channel][nick] = priv
        user = bot.users.get(nick)
        if user is None:
            # It's not possible to set the username/hostname from info received
            # in a NAMES reply, unfortunately.
            # Fortunately, the user should already exist in bot.users by the
            # time this code runs, so this is 99.9% ass-covering.
            user = target.User(nick, None, None)
            bot.users[nick] = user
        bot.channels[channel].add_user(user, privs=priv)


@module.rule('(.*)')
@module.event('MODE')
@module.thread(False)
@module.unblockable
@plugin.priority('medium')
def track_modes(bot, trigger):
    """Track changes from received MODE commands."""
    _parse_modes(bot, trigger.args)


@module.priority('high')
@module.event(events.RPL_CHANNELMODEIS)
@module.thread(False)
@module.unblockable
def initial_modes(bot, trigger):
    """Populate channel modes from response to MODE request sent after JOIN."""
    _parse_modes(bot, trigger.args[1:], clear=True)


def _parse_modes(bot, args, clear=False):
    """Parse MODE message and apply changes to internal state."""
    channel_name = Identifier(args[0])
    if channel_name.is_nick():
        # We don't do anything with user modes
        LOGGER.debug("Ignoring user modes: %r", args)
        return

    channel = bot.channels[channel_name]

    # Unreal 3 sometimes sends an extraneous trailing space. If we're short an
    # arg, we'll find out later.
    if args[-1] == "":
        args.pop()
    # If any args are still empty, that's something we may not be prepared for,
    # but let's continue anyway hoping they're trailing / not important.
    if len(args) < 2 or not all(args):
        LOGGER.debug(
            "The server sent a possibly malformed MODE message: %r", args)

    modestring = args[1]
    params = args[2:]

    mapping = {
        "v": module.VOICE,
        "h": module.HALFOP,
        "o": module.OP,
        "a": module.ADMIN,
        "q": module.OWNER,
        "y": module.OPER,
        "Y": module.OPER,
    }

    modes = {}
    if not clear:
        # Work on a copy for some thread safety
        modes.update(channel.modes)

    # Process modes
    sign = ""
    param_idx = 0
    chanmodes = bot.isupport.CHANMODES
    for char in modestring:
        # Are we setting or unsetting
        if char in "+-":
            sign = char
            continue

        if char in chanmodes["A"]:
            # Type A (beI, etc) have a nick or address param to add/remove
            if char not in modes:
                modes[char] = set()
            if sign == "+":
                modes[char].add(params[param_idx])
            elif params[param_idx] in modes[char]:
                modes[char].remove(params[param_idx])
            param_idx += 1
        elif char in chanmodes["B"]:
            # Type B (k, etc) always have a param
            if sign == "+":
                modes[char] = params[param_idx]
            elif char in modes:
                modes.pop(char)
            param_idx += 1
        elif char in chanmodes["C"]:
            # Type C (l, etc) have a param only when setting
            if sign == "+":
                modes[char] = params[param_idx]
                param_idx += 1
            elif char in modes:
                modes.pop(char)
        elif char in chanmodes["D"]:
            # Type D (aciLmMnOpqrRst, etc) have no params
            if sign == "+":
                modes[char] = True
            elif char in modes:
                modes.pop(char)
        elif char in mapping and (
            "PREFIX" not in bot.isupport or char in bot.isupport.PREFIX
        ):
            # User privs modes, always have a param
            nick = Identifier(params[param_idx])
            priv = channel.privileges.get(nick, 0)
            # Log a warning if the two privilege-tracking data structures
            # get out of sync. That should never happen.
            # This is a good place to verify that bot.channels is doing
            # what it's supposed to do before ultimately removing the old,
            # deprecated bot.privileges structure completely.
            ppriv = bot.privileges[channel_name].get(nick, 0)
            if priv != ppriv:
                LOGGER.warning(
                    (
                        "Privilege data error! Please share Sopel's "
                        "raw log with the developers, if enabled. "
                        "(Expected %s == %s for %r in %r)"
                    ),
                    priv,
                    ppriv,
                    nick,
                    channel,
                )
            value = mapping.get(char)
            if value is not None:
                if sign == "+":
                    priv = priv | value
                else:
                    priv = priv & ~value
                bot.privileges[channel_name][nick] = priv
                channel.privileges[nick] = priv
            param_idx += 1
        else:
            # Might be in a mode block past A/B/C/D, but we don't speak those.
            # Send a WHO to ensure no user priv modes we're skipping are lost.
            LOGGER.warning(
                "Unknown MODE message, sending WHO. Message was: %r",
                args,
            )
            _send_who(bot, channel_name)
            return

<<<<<<< HEAD
    if param_idx != len(params):
        LOGGER.warning(
            "Too many arguments received for MODE: args=%r chanmodes=%r",
            args,
            chanmodes,
        )
=======
    channel.modes = modes
>>>>>>> 9fdb70af

    LOGGER.info("Updated mode for channel: %s", channel.name)
    LOGGER.debug("Channel %r mode: %r", str(channel.name), channel.modes)


@module.event('NICK')
@module.thread(False)
@module.unblockable
@plugin.priority('medium')
def track_nicks(bot, trigger):
    """Track nickname changes and maintain our chanops list accordingly."""
    old = trigger.nick
    new = Identifier(trigger)

    # Give debug mssage, and PM the owner, if the bot's own nick changes.
    if old == bot.nick and new != bot.nick:
        privmsg = (
            "Hi, I'm your bot, %s. Something has made my nick change. This "
            "can cause some problems for me, and make me do weird things. "
            "You'll probably want to restart me, and figure out what made "
            "that happen so you can stop it happening again. (Usually, it "
            "means you tried to give me a nick that's protected by NickServ.)"
        ) % bot.nick
        debug_msg = (
            "Nick changed by server. This can cause unexpected behavior. "
            "Please restart the bot."
        )
        LOGGER.critical(debug_msg)
        bot.say(privmsg, bot.config.core.owner)
        return

    for channel in bot.privileges:
        channel = Identifier(channel)
        if old in bot.privileges[channel]:
            value = bot.privileges[channel].pop(old)
            bot.privileges[channel][new] = value

    for channel in bot.channels.values():
        channel.rename_user(old, new)
    if old in bot.users:
        bot.users[new] = bot.users.pop(old)

    LOGGER.info("User named %r is now known as %r.", old, str(new))


@module.rule('(.*)')
@module.event('PART')
@module.thread(False)
@module.unblockable
@plugin.priority('medium')
def track_part(bot, trigger):
    """Track users leaving channels."""
    nick = trigger.nick
    channel = trigger.sender
    _remove_from_channel(bot, nick, channel)
    LOGGER.info("User %r left a channel: %s", str(nick), channel)


@module.event('KICK')
@module.thread(False)
@module.unblockable
@plugin.priority('medium')
def track_kick(bot, trigger):
    """Track users kicked from channels."""
    nick = Identifier(trigger.args[1])
    channel = trigger.sender
    _remove_from_channel(bot, nick, channel)
    LOGGER.info(
        "User %r got kicked by %r from a channel: %s",
        str(nick),
        str(trigger.nick),
        channel,
    )


def _remove_from_channel(bot, nick, channel):
    if nick == bot.nick:
        bot.privileges.pop(channel, None)
        bot.channels.pop(channel, None)

        lost_users = []
        for nick_, user in bot.users.items():
            user.channels.pop(channel, None)
            if not user.channels:
                lost_users.append(nick_)
        for nick_ in lost_users:
            bot.users.pop(nick_, None)
    else:
        bot.privileges[channel].pop(nick, None)

        user = bot.users.get(nick)
        if user and channel in user.channels:
            bot.channels[channel].clear_user(nick)
            if not user.channels:
                bot.users.pop(nick, None)


def _send_who(bot, channel):
    if 'WHOX' in bot.isupport:
        # WHOX syntax, see http://faerion.sourceforge.net/doc/irc/whox.var
        # Needed for accounts in WHO replies. The `CORE_QUERYTYPE` parameter
        # for WHO is used to identify the reply from the server and confirm
        # that it has the requested format. WHO replies with different
        # querytypes in the response were initiated elsewhere and will be
        # ignored.
        bot.write(['WHO', channel, 'a%nuachtf,' + CORE_QUERYTYPE])
    else:
        # We might be on an old network, but we still care about keeping our
        # user list updated
        bot.write(['WHO', channel])
    bot.channels[Identifier(channel)].last_who = datetime.datetime.utcnow()


@module.interval(30)
def _periodic_send_who(bot):
    """Periodically send a WHO request to keep user information up-to-date."""
    if 'away-notify' in bot.enabled_capabilities:
        # WHO not needed to update 'away' status
        return

    # Loops through the channels to find the one that has the longest time since the last WHO
    # request, and issues a WHO request only if the last request for the channel was more than
    # 120 seconds ago.
    who_trigger_time = datetime.datetime.utcnow() - datetime.timedelta(seconds=120)
    selected_channel = None
    for channel_name, channel in bot.channels.items():
        if channel.last_who is None:
            # WHO was never sent yet to this channel: stop here
            selected_channel = channel_name
            break
        if channel.last_who < who_trigger_time:
            # this channel's last who request is the most outdated one at the moment
            selected_channel = channel_name
            who_trigger_time = channel.last_who

    if selected_channel is not None:
        # selected_channel's last who is either none or the oldest valid
        LOGGER.debug("Sending WHO for channel: %s", selected_channel)
        _send_who(bot, selected_channel)


@module.event('JOIN')
@module.thread(False)
@module.unblockable
@plugin.priority('medium')
def track_join(bot, trigger):
    """Track users joining channels.

    When a user joins a channel, the bot will send (or queue) a ``WHO`` command
    to know more about said user (privileges, modes, etc.).
    """
    channel = trigger.sender

    # is it a new channel?
    if channel not in bot.channels:
        bot.privileges[channel] = {}
        bot.channels[channel] = target.Channel(channel)

    # did *we* just join?
    if trigger.nick == bot.nick:
        LOGGER.info("Channel joined: %s", channel)
        if bot.settings.core.throttle_join:
            LOGGER.debug("JOIN event added to queue for channel: %s", channel)
            bot.memory['join_events_queue'].append(channel)
        else:
            LOGGER.debug("Send MODE and direct WHO for channel: %s", channel)
            bot.write(["MODE", channel])
            _send_who(bot, channel)
    else:
        LOGGER.info(
            "Channel %r joined by user: %s",
            str(channel), trigger.nick)

    # set initial values
    bot.privileges[channel][trigger.nick] = 0

    user = bot.users.get(trigger.nick)
    if user is None:
        user = target.User(trigger.nick, trigger.user, trigger.host)
        bot.users[trigger.nick] = user
    bot.channels[channel].add_user(user)

    if len(trigger.args) > 1 and trigger.args[1] != '*' and (
            'account-notify' in bot.enabled_capabilities and
            'extended-join' in bot.enabled_capabilities):
        user.account = trigger.args[1]


@module.event('QUIT')
@module.thread(False)
@module.unblockable
@plugin.priority('medium')
def track_quit(bot, trigger):
    """Track when users quit channels."""
    for chanprivs in bot.privileges.values():
        chanprivs.pop(trigger.nick, None)
    for channel in bot.channels.values():
        channel.clear_user(trigger.nick)
    bot.users.pop(trigger.nick, None)

    LOGGER.info("User quit: %s", trigger.nick)

    if trigger.nick == bot.settings.core.nick and trigger.nick != bot.nick:
        # old nick is now available, let's change nick again
        bot.change_current_nick(bot.settings.core.nick)
        auth_after_register(bot)


@module.event('CAP')
@module.thread(False)
@module.unblockable
@plugin.priority('medium')
def receive_cap_list(bot, trigger):
    """Handle client capability negotiation."""
    cap = trigger.strip('-=~')
    # Server is listing capabilities
    if trigger.args[1] == 'LS':
        receive_cap_ls_reply(bot, trigger)
    # Server denied CAP REQ
    elif trigger.args[1] == 'NAK':
        entry = bot._cap_reqs.get(cap, None)
        # If it was requested with bot.cap_req
        if entry:
            for req in entry:
                # And that request was mandatory/prohibit, and a callback was
                # provided
                if req.prefix and req.failure:
                    # Call it.
                    req.failure(bot, req.prefix + cap)
    # Server is removing a capability
    elif trigger.args[1] == 'DEL':
        entry = bot._cap_reqs.get(cap, None)
        # If it was requested with bot.cap_req
        if entry:
            for req in entry:
                # And that request wasn't prohibit, and a callback was
                # provided
                if req.prefix != '-' and req.failure:
                    # Call it.
                    req.failure(bot, req.prefix + cap)
    # Server is adding new capability
    elif trigger.args[1] == 'NEW':
        entry = bot._cap_reqs.get(cap, None)
        # If it was requested with bot.cap_req
        if entry:
            for req in entry:
                # And that request wasn't prohibit
                if req.prefix != '-':
                    # Request it
                    bot.write(('CAP', 'REQ', req.prefix + cap))
    # Server is acknowledging a capability
    elif trigger.args[1] == 'ACK':
        caps = trigger.args[2].split()
        for cap in caps:
            cap.strip('-~= ')
            bot.enabled_capabilities.add(cap)
            entry = bot._cap_reqs.get(cap, [])
            for req in entry:
                if req.success:
                    req.success(bot, req.prefix + trigger)
            if cap == 'sasl':  # TODO why is this not done with bot.cap_req?
                try:
                    receive_cap_ack_sasl(bot)
                except ConfigurationError as error:
                    LOGGER.error(str(error))
                    bot.quit('Wrong SASL configuration.')


def receive_cap_ls_reply(bot, trigger):
    if bot.server_capabilities:
        # We've already seen the results, so someone sent CAP LS from a plugin.
        # We're too late to do SASL, and we don't want to send CAP END before
        # the plugin has done what it needs to, so just return
        return

    for cap in trigger.split():
        c = cap.split('=')
        if len(c) == 2:
            batched_caps[c[0]] = c[1]
        else:
            batched_caps[c[0]] = None

    # Not the last in a multi-line reply. First two args are * and LS.
    if trigger.args[2] == '*':
        return

    LOGGER.info(
        "Client capability negotiation list: %s",
        ', '.join(batched_caps.keys()),
    )
    bot.server_capabilities = batched_caps

    # If some other plugin requests it, we don't need to add another request.
    # If some other plugin prohibits it, we shouldn't request it.
    core_caps = [
        'echo-message',
        'multi-prefix',
        'away-notify',
        'cap-notify',
        'server-time',
    ]
    for cap in core_caps:
        if cap not in bot._cap_reqs:
            bot._cap_reqs[cap] = [CapReq('', 'coretasks')]

    def acct_warn(bot, cap):
        LOGGER.info("Server does not support %s, or it conflicts with a custom "
                    "plugin. User account validation unavailable or limited.",
                    cap[1:])
        if bot.config.core.owner_account or bot.config.core.admin_accounts:
            LOGGER.warning(
                "Owner or admin accounts are configured, but %s is not "
                "supported by the server. This may cause unexpected behavior.",
                cap[1:])
    auth_caps = ['account-notify', 'extended-join', 'account-tag']
    for cap in auth_caps:
        if cap not in bot._cap_reqs:
            bot._cap_reqs[cap] = [CapReq('', 'coretasks', acct_warn)]

    for cap, reqs in iteritems(bot._cap_reqs):
        # At this point, we know mandatory and prohibited don't co-exist, but
        # we need to call back for optionals if they're also prohibited
        prefix = ''
        for entry in reqs:
            if prefix == '-' and entry.prefix != '-':
                entry.failure(bot, entry.prefix + cap)
                continue
            if entry.prefix:
                prefix = entry.prefix

        # It's not required, or it's supported, so we can request it
        if prefix != '=' or cap in bot.server_capabilities:
            # REQs fail as a whole, so we send them one capability at a time
            bot.write(('CAP', 'REQ', entry.prefix + cap))
        # If it's required but not in server caps, we need to call all the
        # callbacks
        else:
            for entry in reqs:
                if entry.failure and entry.prefix == '=':
                    entry.failure(bot, entry.prefix + cap)

    # If we want to do SASL, we have to wait before we can send CAP END. So if
    # we are, wait on 903 (SASL successful) to send it.
    if bot.config.core.auth_method == 'sasl' or bot.config.core.server_auth_method == 'sasl':
        bot.write(('CAP', 'REQ', 'sasl'))
    else:
        bot.write(('CAP', 'END'))
        LOGGER.info("End of client capability negotiation requests.")


def receive_cap_ack_sasl(bot):
    # Presumably we're only here if we said we actually *want* sasl, but still
    # check anyway in case the server glitched.
    password, mech = _get_sasl_pass_and_mech(bot)
    if not password:
        return

    mech = mech or 'PLAIN'
    available_mechs = bot.server_capabilities.get('sasl', '')
    available_mechs = available_mechs.split(',') if available_mechs else []

    if available_mechs and mech not in available_mechs:
        """
        Raise an error if configured to use an unsupported SASL mechanism,
        but only if the server actually advertised supported mechanisms,
        i.e. this network supports SASL 3.2

        SASL 3.1 failure is handled (when possible) by the sasl_mechs() function

        See https://github.com/sopel-irc/sopel/issues/1780 for background
        """
        raise ConfigurationError(
            "SASL mechanism '{}' is not advertised by this server.".format(mech))

    bot.write(('AUTHENTICATE', mech))


def send_authenticate(bot, token):
    """Send ``AUTHENTICATE`` command to server with the given ``token``.

    :param bot: instance of IRC bot that must authenticate
    :param str token: authentication token

    In case the ``token`` is more than 400 bytes, we need to split it and send
    as many ``AUTHENTICATE`` commands as needed. If the last chunk is 400 bytes
    long, we must also send a last empty command (`AUTHENTICATE +` is for empty
    line), so the server knows we are done with ``AUTHENTICATE``.

    .. seealso::

        https://ircv3.net/specs/extensions/sasl-3.1.html#the-authenticate-command

    """
    # payload is a base64 encoded token
    payload = base64.b64encode(token.encode('utf-8'))

    # split the payload into chunks of at most 400 bytes
    chunk_size = 400
    for i in range(0, len(payload), chunk_size):
        offset = i + chunk_size
        chunk = payload[i:offset]
        bot.write(('AUTHENTICATE', chunk))

    # send empty (+) AUTHENTICATE when payload's length is a multiple of 400
    if len(payload) % chunk_size == 0:
        bot.write(('AUTHENTICATE', '+'))


@module.event('AUTHENTICATE')
@plugin.thread(False)
@module.unblockable
@plugin.priority('medium')
def auth_proceed(bot, trigger):
    """Handle client-initiated SASL auth.

    If the chosen mechanism is client-first, the server sends an empty
    response (``AUTHENTICATE +``). In that case, Sopel will handle SASL auth
    that uses a token.

    .. important::

        If ``core.auth_method`` is set, then ``core.server_auth_method`` will
        be ignored. If none is set, then this function does nothing.

    """
    if trigger.args[0] != '+':
        # How did we get here? I am not good with computer.
        return
    # Is this right?
    if bot.config.core.auth_method == 'sasl':
        sasl_username = bot.config.core.auth_username
        sasl_password = bot.config.core.auth_password
    elif bot.config.core.server_auth_method == 'sasl':
        sasl_username = bot.config.core.server_auth_username
        sasl_password = bot.config.core.server_auth_password
    else:
        return
    sasl_username = sasl_username or bot.nick
    sasl_token = _make_sasl_plain_token(sasl_username, sasl_password)
    LOGGER.info("Sending SASL Auth token.")
    send_authenticate(bot, sasl_token)


def _make_sasl_plain_token(account, password):
    return '\x00'.join((account, account, password))


@module.event(events.RPL_SASLSUCCESS)
@plugin.thread(False)
@module.unblockable
@plugin.priority('medium')
def sasl_success(bot, trigger):
    """End CAP request on successful SASL auth.

    If SASL is configured, then the bot won't send ``CAP END`` once it gets
    all the capability responses; it will wait for SASL auth result.

    In this case, the SASL auth is a success, so we can close the negotiation.
    """
    LOGGER.info("Successful SASL Auth.")
    bot.write(('CAP', 'END'))
    LOGGER.info("End of client capability negotiation requests.")


@plugin.event(events.ERR_SASLFAIL)
@plugin.event(events.ERR_SASLTOOLONG)
@plugin.event(events.ERR_SASLABORTED)
@plugin.event(events.ERR_NICKLOCKED)
@plugin.thread(False)
@plugin.unblockable
@plugin.priority('medium')
def sasl_fail(bot, trigger):
    """SASL Auth Failed: log the error and quit."""
    LOGGER.error(
        "SASL Auth Failed; check your configuration: %s",
        str(trigger))
    bot.quit('SASL Auth Failed')


@module.event(events.RPL_SASLMECHS)
@plugin.thread(False)
@module.unblockable
@plugin.priority('low')
def sasl_mechs(bot, trigger):
    # Presumably we're only here if we said we actually *want* sasl, but still
    # check anyway in case the server glitched.
    password, mech = _get_sasl_pass_and_mech(bot)
    if not password:
        return

    supported_mechs = trigger.args[1].split(',')
    if mech not in supported_mechs:
        """
        How we get here:

        1. Sopel connects to a network advertising SASL 3.1
        2. SASL 3.1 doesn't advertise supported mechanisms up front, so Sopel
           blindly goes ahead with whatever SASL config it's set to use
        3. The server doesn't support the mechanism Sopel used, and is a good
           IRC citizen, so it sends this optional numeric, 908 RPL_SASLMECHS

        Note that misconfigured SASL 3.1 will just silently fail when connected
        to an IRC server NOT implementing the optional 908 reply.

        A network with SASL 3.2 should theoretically never get this far because
        Sopel should catch the unadvertised mechanism in receive_cap_ack_sasl().

        See https://github.com/sopel-irc/sopel/issues/1780 for background
        """
        LOGGER.error(
            "Configured SASL mechanism '%s' is not advertised by this server. "
            "Advertised values: %s",
            mech,
            ', '.join(supported_mechs),
        )
        bot.quit('Wrong SASL configuration.')
    else:
        LOGGER.info(
            "Selected SASL mechanism is %s, advertised: %s",
            mech,
            ', '.join(supported_mechs),
        )


def _get_sasl_pass_and_mech(bot):
    password = None
    mech = None
    if bot.config.core.auth_method == 'sasl':
        password = bot.config.core.auth_password
        mech = bot.config.core.auth_target
    elif bot.config.core.server_auth_method == 'sasl':
        password = bot.config.core.server_auth_password
        mech = bot.config.core.server_auth_sasl_mech
    return password, mech


# Live blocklist editing


@module.commands('blocks')
@module.thread(False)
@module.unblockable
@module.priority('low')
@module.require_admin
def blocks(bot, trigger):
    """
    Manage Sopel's blocking features.\
    See [ignore system documentation]({% link _usage/ignoring-people.md %}).
    """
    STRINGS = {
        "success_del": "Successfully deleted block: %s",
        "success_add": "Successfully added block: %s",
        "no_nick": "No matching nick block found for: %s",
        "no_host": "No matching hostmask block found for: %s",
        "invalid": "Invalid format for %s a block. Try: .blocks add (nick|hostmask) sopel",
        "invalid_display": "Invalid input for displaying blocks.",
        "nonelisted": "No %s listed in the blocklist.",
        'huh': "I could not figure out what you wanted to do.",
    }

    masks = set(s for s in bot.config.core.host_blocks if s != '')
    nicks = set(Identifier(nick)
                for nick in bot.config.core.nick_blocks
                if nick != '')
    text = trigger.group().split()

    if len(text) == 3 and text[1] == "list":
        if text[2] == "hostmask":
            if len(masks) > 0:
                blocked = ', '.join(unicode(mask) for mask in masks)
                bot.say("Blocked hostmasks: {}".format(blocked))
            else:
                bot.reply(STRINGS['nonelisted'] % ('hostmasks'))
        elif text[2] == "nick":
            if len(nicks) > 0:
                blocked = ', '.join(unicode(nick) for nick in nicks)
                bot.say("Blocked nicks: {}".format(blocked))
            else:
                bot.reply(STRINGS['nonelisted'] % ('nicks'))
        else:
            bot.reply(STRINGS['invalid_display'])

    elif len(text) == 4 and text[1] == "add":
        if text[2] == "nick":
            nicks.add(text[3])
            bot.config.core.nick_blocks = nicks
            bot.config.save()
        elif text[2] == "hostmask":
            masks.add(text[3].lower())
            bot.config.core.host_blocks = list(masks)
        else:
            bot.reply(STRINGS['invalid'] % ("adding"))
            return

        bot.reply(STRINGS['success_add'] % (text[3]))

    elif len(text) == 4 and text[1] == "del":
        if text[2] == "nick":
            if Identifier(text[3]) not in nicks:
                bot.reply(STRINGS['no_nick'] % (text[3]))
                return
            nicks.remove(Identifier(text[3]))
            bot.config.core.nick_blocks = [unicode(n) for n in nicks]
            bot.config.save()
            bot.reply(STRINGS['success_del'] % (text[3]))
        elif text[2] == "hostmask":
            mask = text[3].lower()
            if mask not in masks:
                bot.reply(STRINGS['no_host'] % (text[3]))
                return
            masks.remove(mask)
            bot.config.core.host_blocks = [unicode(m) for m in masks]
            bot.config.save()
            bot.reply(STRINGS['success_del'] % (text[3]))
        else:
            bot.reply(STRINGS['invalid'] % ("deleting"))
            return
    else:
        bot.reply(STRINGS['huh'])


@module.event('ACCOUNT')
@plugin.thread(False)
@plugin.unblockable
@plugin.priority('medium')
def account_notify(bot, trigger):
    """Track users' accounts."""
    if trigger.nick not in bot.users:
        bot.users[trigger.nick] = target.User(
            trigger.nick, trigger.user, trigger.host)
    account = trigger.args[0]
    if account == '*':
        account = None
    bot.users[trigger.nick].account = account
    LOGGER.info("Update account for nick %r: %s", trigger.nick, account)


@module.event(events.RPL_WHOSPCRPL)
@plugin.thread(False)
@module.unblockable
@plugin.priority('medium')
def recv_whox(bot, trigger):
    """Track ``WHO`` responses when ``WHOX`` is enabled."""
    if len(trigger.args) < 2 or trigger.args[1] != CORE_QUERYTYPE:
        # Ignored, some plugin probably called WHO
        LOGGER.debug("Ignoring WHO reply for channel '%s'; not queried by coretasks", trigger.args[1])
        return
    if len(trigger.args) != 8:
        LOGGER.warning(
            "While populating `bot.accounts` a WHO response was malformed.")
        return
    _, _, channel, user, host, nick, status, account = trigger.args
    away = 'G' in status
    modes = ''.join([c for c in status if c in '~&@%+!'])
    _record_who(bot, channel, user, host, nick, account, away, modes)


def _record_who(bot, channel, user, host, nick, account=None, away=None, modes=None):
    nick = Identifier(nick)
    channel = Identifier(channel)
    if nick not in bot.users:
        usr = target.User(nick, user, host)
        bot.users[nick] = usr
    else:
        usr = bot.users[nick]
        # check for & fill in sparse User added by handle_names()
        if usr.host is None and host:
            usr.host = host
        if usr.user is None and user:
            usr.user = user
    if account == '0':
        usr.account = None
    else:
        usr.account = account
    if away is not None:
        usr.away = away
    priv = 0
    if modes:
        mapping = {
            "+": module.VOICE,
            "%": module.HALFOP,
            "@": module.OP,
            "&": module.ADMIN,
            "~": module.OWNER,
            "!": module.OPER,
        }
        for c in modes:
            priv = priv | mapping[c]
    if channel not in bot.channels:
        bot.channels[channel] = target.Channel(channel)
    bot.channels[channel].add_user(usr, privs=priv)
    if channel not in bot.privileges:
        bot.privileges[channel] = {}
    bot.privileges[channel][nick] = priv


@module.event(events.RPL_WHOREPLY)
@plugin.thread(False)
@module.unblockable
@plugin.priority('medium')
def recv_who(bot, trigger):
    """Track ``WHO`` responses when ``WHOX`` is not enabled."""
    channel, user, host, _, nick, status = trigger.args[1:7]
    away = 'G' in status
    modes = ''.join([c for c in status if c in '~&@%+!'])
    _record_who(bot, channel, user, host, nick, away=away, modes=modes)


@module.event('AWAY')
@module.thread(False)
@module.unblockable
@plugin.priority('medium')
def track_notify(bot, trigger):
    """Track users going away or coming back."""
    if trigger.nick not in bot.users:
        bot.users[trigger.nick] = target.User(
            trigger.nick, trigger.user, trigger.host)
    user = bot.users[trigger.nick]
    user.away = bool(trigger.args)
    state_change = 'went away' if user.away else 'came back'
    LOGGER.info("User %s: %s", state_change, trigger.nick)


@module.event('TOPIC')
@module.event(events.RPL_TOPIC)
@module.thread(False)
@module.unblockable
@plugin.priority('medium')
def track_topic(bot, trigger):
    """Track channels' topics."""
    if trigger.event != 'TOPIC':
        channel = trigger.args[1]
    else:
        channel = trigger.args[0]
    if channel not in bot.channels:
        return
    bot.channels[channel].topic = trigger.args[-1]
    LOGGER.info("Channel's topic updated: %s", channel)


@module.rule(r'(?u).*(.+://\S+).*')
def handle_url_callbacks(bot, trigger):
    """Dispatch callbacks on URLs

    For each URL found in the trigger, trigger the URL callback registered by
    the ``@url`` decorator.
    """
    schemes = bot.config.core.auto_url_schemes
    # find URLs in the trigger
    for url in web.search_urls(trigger, schemes=schemes):
        # find callbacks for said URL
        for function, match in bot.search_url_callbacks(url):
            # trigger callback defined by the `@url` decorator
            if hasattr(function, 'url_regex'):
                # bake the `match` argument in before passing the callback on
                @functools.wraps(function)
                def decorated(bot, trigger):
                    return function(bot, trigger, match=match)

                bot.call(decorated, bot, trigger)<|MERGE_RESOLUTION|>--- conflicted
+++ resolved
@@ -610,16 +610,14 @@
             _send_who(bot, channel_name)
             return
 
-<<<<<<< HEAD
     if param_idx != len(params):
         LOGGER.warning(
             "Too many arguments received for MODE: args=%r chanmodes=%r",
             args,
             chanmodes,
         )
-=======
+
     channel.modes = modes
->>>>>>> 9fdb70af
 
     LOGGER.info("Updated mode for channel: %s", channel.name)
     LOGGER.debug("Channel %r mode: %r", str(channel.name), channel.modes)

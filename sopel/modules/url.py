# coding=utf-8
"""URL title module"""
# Copyright 2010-2011, Michael Yanovich, yanovich.net, Kenneth Sham
# Copyright 2012-2013 Elsie Powell
# Copyright 2013      Lior Ramati (firerogue517@gmail.com)
# Copyright © 2014 Elad Alfassa <elad@fedoraproject.org>
# Licensed under the Eiffel Forum License 2.
from __future__ import unicode_literals, absolute_import, print_function, division

import re
from cgi import parse_header
from sopel import web, tools, __version__
from sopel.module import commands, rule, example
from sopel.config.types import ValidatedAttribute, ListAttribute, StaticSection

import requests

<<<<<<< HEAD
try:
    # Python 3.x
    from html.parser import HTMLParser
except ImportError:
    # Python 2.x
    from HTMLParser import HTMLParser

USER_AGENT = 'Sopel/{} (http://sopel.chat)'.format(__version__)
=======
USER_AGENT = 'Sopel/{} (https://sopel.chat)'.format(__version__)
>>>>>>> e338a73d
default_headers = {'User-Agent': USER_AGENT}
url_finder = None

# This sets the maximum number of bytes that should be read in order to find
# the title. We don't want it too high, or a link to a big file/stream will
# just keep downloading until there's no more memory. 640k ought to be enough
# for anybody.
max_bytes = 655360
chunk_size = 65536


class UrlSection(StaticSection):
    # TODO some validation rules maybe?
    exclude = ListAttribute('exclude')
    exclusion_char = ValidatedAttribute('exclusion_char', default='!')


class TitleParser(HTMLParser):
    def __init__(self):
        try:
            HTMLParser.__init__(self, convert_charrefs=False)
        except TypeError:
            HTMLParser.__init__(self)

        self.match = False
        self.in_head = False
        self.title = ''
        self.encoding = None

    def handle_starttag(self, tag, attributes):
        self.match = True if tag == 'title' and self.in_head else False
        if tag == 'head':
            self.in_head = True

        # Look for a tag like <meta http-equiv="Content-Type" content="text/html; charset=utf-8">
        # or the newer version, <meta charset="UTF-8">
        if tag == 'meta':
            for a in attributes:
                if a[0].lower() == 'content':
                    _, enc = parse_header(a[1])
                    self.encoding = enc.get('charset')
                if a[0].lower() == 'charset':
                    self.encoding = a[1]

    def handle_endtag(self, tag):
        if tag == 'title':
            self.match = False
        if tag == 'head':
            self.in_head = False

    def handle_data(self, data):
        if self.match and not self.title:
            self.match = False
            self.title = data.strip()
            if self.encoding:
                self.title.encode().decode(self.encoding)


def configure(config):
    config.define_section('url', UrlSection)
    config.url.configure_setting(
        'exclude',
        'Enter regular expressions for each URL you would like to exclude.'
    )
    config.url.configure_setting(
        'exclusion_char',
        'Enter a character which can be prefixed to suppress URL titling'
    )


def setup(bot):
    global url_finder

    bot.config.define_section('url', UrlSection)

    if bot.config.url.exclude:
        regexes = [re.compile(s) for s in bot.config.url.exclude]
    else:
        regexes = []

    # We're keeping these in their own list, rather than putting then in the
    # callbacks list because 1, it's easier to deal with modules that are still
    # using this list, and not the newer callbacks list and 2, having a lambda
    # just to pass is kinda ugly.
    if not bot.memory.contains('url_exclude'):
        bot.memory['url_exclude'] = regexes
    else:
        exclude = bot.memory['url_exclude']
        if regexes:
            exclude.extend(regexes)
        bot.memory['url_exclude'] = exclude

    # Ensure that url_callbacks and last_seen_url are in memory
    if not bot.memory.contains('url_callbacks'):
        bot.memory['url_callbacks'] = tools.SopelMemory()
    if not bot.memory.contains('last_seen_url'):
        bot.memory['last_seen_url'] = tools.SopelMemory()

    url_finder = re.compile(r'(?u)(%s?(?:http|https|ftp)(?:://\S+))' %
                            (bot.config.url.exclusion_char), re.IGNORECASE)


@commands('title')
@example('.title http://google.com', '[ Google ] - google.com')
def title_command(bot, trigger):
    """
    Show the title or URL information for the given URL, or the last URL seen
    in this channel.
    """
    if not trigger.group(2):
        if trigger.sender not in bot.memory['last_seen_url']:
            return
        matched = check_callbacks(bot, trigger,
                                  bot.memory['last_seen_url'][trigger.sender],
                                  True)
        if matched:
            return
        else:
            urls = [bot.memory['last_seen_url'][trigger.sender]]
    else:
        urls = re.findall(url_finder, trigger)

    results = process_urls(bot, trigger, urls)
    for title, domain in results[:4]:
        bot.reply('[ %s ] - %s' % (title, domain))


@rule('(?u).*(https?://\S+).*')
def title_auto(bot, trigger):
    """
    Automatically show titles for URLs. For shortened URLs/redirects, find
    where the URL redirects to and show the title for that (or call a function
    from another module to give more information).
    """
    if re.match(bot.config.core.prefix + 'title', trigger):
        return

    # Avoid fetching known malicious links
    if 'safety_cache' in bot.memory and trigger in bot.memory['safety_cache']:
        if bot.memory['safety_cache'][trigger]['positives'] > 1:
            return

    urls = re.findall(url_finder, trigger)
    if len(urls) == 0:
        return

    results = process_urls(bot, trigger, urls)
    bot.memory['last_seen_url'][trigger.sender] = urls[-1]

    for title, domain in results[:4]:
        message = '[ %s ] - %s' % (title, domain)
        # Guard against responding to other instances of this bot.
        if message != trigger:
            bot.say(message)


def process_urls(bot, trigger, urls):
    """
    For each URL in the list, ensure that it isn't handled by another module.
    If not, find where it redirects to, if anywhere. If that redirected URL
    should be handled by another module, dispatch the callback for it.
    Return a list of (title, hostname) tuples for each URL which is not handled by
    another module.
    """

    results = []
    for url in urls:
        if not url.startswith(bot.config.url.exclusion_char):
            # Magic stuff to account for international domain names
            try:
                url = web.iri_to_uri(url)
            except Exception:  # TODO: Be specific
                pass
            # First, check that the URL we got doesn't match
            matched = check_callbacks(bot, trigger, url, False)
            if matched:
                continue
            # Finally, actually show the URL
            title = find_title(url, verify=bot.config.core.verify_ssl)
            if title:
                results.append((title, get_hostname(url)))
    return results


def check_callbacks(bot, trigger, url, run=True):
    """
    Check the given URL against the callbacks list. If it matches, and ``run``
    is given as ``True``, run the callback function, otherwise pass. Returns
    ``True`` if the url matched anything in the callbacks list.
    """
    # Check if it matches the exclusion list first
    matched = any(regex.search(url) for regex in bot.memory['url_exclude'])
    # Then, check if there's anything in the callback list
    for regex, function in tools.iteritems(bot.memory['url_callbacks']):
        match = regex.search(url)
        if match:
            # Always run ones from @url; they don't run on their own.
            if run or hasattr(function, 'url_regex'):
                function(bot, trigger, match)
            matched = True
    return matched


def find_title(url, verify=True):
    """
    Return the title for the given URL.
    Will read ``chunk_size`` bytes of data until the title is found by parsing
    the HTML or we hit ``max_bytes`` read total.
    """

    length = 0
    parser = TitleParser()

    try:
        r = requests.get(url, verify=verify, headers=default_headers, timeout=2, stream=True)
        r.encoding = 'utf-8'
        stream = r.iter_content(chunk_size, decode_unicode=True)

        for chunk in stream:
            parser.feed(chunk)
            length += chunk_size
            if parser.title or length > max_bytes:
                break

    except (requests.exceptions.Timeout, requests.exceptions.TooManyRedirects):
        # We're not going to retry since this is isn't very useful if it takes forever
        # and we want to just fail fast
        return None
    except requests.exceptions.RequestException as e:
        # Unspecified error from requests module, just bail
        return None
    except Exception as e:
        # Something went wrong in parsing the stream, this would be a good place
        # for logging if we had any
        r.close()
        return None

    # Truncate long titles with ellipsis
    title = parser.title
    if len(title) > 200:
        title = title[:200] + '...'
    return title

def get_hostname(url):
    idx = 7
    if url.startswith('https://'):
        idx = 8
    elif url.startswith('ftp://'):
        idx = 6
    hostname = url[idx:]
    slash = hostname.find('/')
    if slash != -1:
        hostname = hostname[:slash]
    return hostname


if __name__ == "__main__":
    from sopel.test_tools import run_example_tests
    run_example_tests(__file__)<|MERGE_RESOLUTION|>--- conflicted
+++ resolved
@@ -15,7 +15,6 @@
 
 import requests
 
-<<<<<<< HEAD
 try:
     # Python 3.x
     from html.parser import HTMLParser
@@ -24,9 +23,6 @@
     from HTMLParser import HTMLParser
 
 USER_AGENT = 'Sopel/{} (http://sopel.chat)'.format(__version__)
-=======
-USER_AGENT = 'Sopel/{} (https://sopel.chat)'.format(__version__)
->>>>>>> e338a73d
 default_headers = {'User-Agent': USER_AGENT}
 url_finder = None
 

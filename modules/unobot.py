"""
Copyright 2010 Tamas Marki. All rights reserved.

Redistribution and use in source and binary forms, with or without modification, are
permitted provided that the following conditions are met:

   1. Redistributions of source code must retain the above copyright notice, this list of
      conditions and the following disclaimer.

   2. Redistributions in binary form must reproduce the above copyright notice, this list
      of conditions and the following disclaimer in the documentation and/or other materials
      provided with the distribution.

THIS SOFTWARE IS PROVIDED BY TAMAS MARKI ``AS IS'' AND ANY EXPRESS OR IMPLIED
WARRANTIES, INCLUDING, BUT NOT LIMITED TO, THE IMPLIED WARRANTIES OF MERCHANTABILITY AND
FITNESS FOR A PARTICULAR PURPOSE ARE DISCLAIMED. IN NO EVENT SHALL TAMAS MARKI OR
CONTRIBUTORS BE LIABLE FOR ANY DIRECT, INDIRECT, INCIDENTAL, SPECIAL, EXEMPLARY, OR
CONSEQUENTIAL DAMAGES (INCLUDING, BUT NOT LIMITED TO, PROCUREMENT OF SUBSTITUTE GOODS OR
SERVICES; LOSS OF USE, DATA, OR PROFITS; OR BUSINESS INTERRUPTION) HOWEVER CAUSED AND ON
ANY THEORY OF LIABILITY, WHETHER IN CONTRACT, STRICT LIABILITY, OR TORT (INCLUDING
NEGLIGENCE OR OTHERWISE) ARISING IN ANY WAY OUT OF THE USE OF THIS SOFTWARE, EVEN IF
ADVISED OF THE POSSIBILITY OF SUCH DAMAGE.


[18:03] <Lako> .play w 3
[18:03] <unobot> TopMobil's turn. Top Card: [*]
[18:03] [Notice] -unobot- Your cards: [4][9][4][8][D2][D2]
[18:03] [Notice] -unobot- Next: hatcher (5 cards) - Lako (2 cards)
[18:03] <TopMobil> :O
[18:03] <Lako> :O
"""

import random
from datetime import datetime, timedelta

random.seed()

# Remember to change these 3 lines or nothing will work
CHANNEL = '##uno'
<<<<<<< HEAD
SCOREFILE = "/home/yanovich/jenni/unoscores.txt"
=======
SCOREFILE = "/home/yano/jenni/unoscores.txt"
>>>>>>> 968e0a9e
# Only the owner (starter of the game) can call .unostop to stop the game.
# But this calls for a way to allow others to stop it after the game has been idle for a while.
# After this set time, anyone can stop the game via .unostop
# Set the time ___in minutes___ here: (default is 5 mins)
INACTIVE_TIMEOUT = 5

STRINGS = {
    'ALREADY_STARTED' : '\x0300,01Game already started by %s! Type join to join!',
    'GAME_STARTED' : '\x0300,01IRC-UNO started by %s - Type join to join!',
    'GAME_STOPPED' : '\x0300,01Game stopped.',
    'CANT_STOP' : '\x0300,01%s is the game owner, you can\'t stop it! To force stop the game, please wait %s seconds.',
    'DEALING_IN' : '\x0300,01Dealing %s into the game as player #%s!',
    'JOINED' : '\x0300,01Dealing %s into the game as player #%s!',
    'ENOUGH' : '\x0300,01There are enough players, type .deal to start!',
    'NOT_STARTED' : '\x0300,01Game not started, type .uno to start!',
    'NOT_ENOUGH' : '\x0300,01Not enough players to deal yet.',    
    'NEEDS_TO_DEAL' : '\x0300,01%s needs to deal.',
    'ALREADY_DEALT' : '\x0300,01Already dealt.',
    'ON_TURN' : '\x0300,01It\'s %s\'s turn.',
    'DONT_HAVE' : '\x0300,01You don\'t have that card, %s',
    'DOESNT_PLAY' : '\x0300,01That card does not play, %s',
    'UNO' : '\x0300,01UNO! %s has ONE card left!',
    'WIN' : '\x0300,01We have a winner! %s!!!! This game took %s',
    'DRAWN_ALREADY' : '\x0300,01You\'ve already drawn, either .pass or .play!',
    'DRAWS' : '\x0300,01%s draws a card',
    'DRAWN_CARD' : '\x0300,01Drawn card: %s',
    'DRAW_FIRST' : '\x0300,01%s, you need to draw first!',
    'PASSED' : '\x0300,01%s passed!',
    'NO_SCORES' : '\x0300,01No scores yet',
    'TOP_CARD' : '\x0300,01%s\'s turn. Top Card: %s',
    'YOUR_CARDS' : '\x0300,01Your cards: %s',
    'NEXT_START' : '\x0300,01Next: ',
    'NEXT_PLAYER' : '\x0300,01%s (%s cards)',
    'D2' : '\x0300,01%s draws two and is skipped!',
    'CARDS' : '\x0300,01Cards: %s',
    'WD4' : '\x0300,01%s draws four and is skipped!',
    'SKIPPED' : '\x0300,01%s is skipped!',
    'REVERSED' : '\x0300,01Order reversed!',
    'GAINS' : '\x0300,01%s gains %s points!',
    'SCORE_ROW' : '\x0300,01#%s %s (%s points, %s games, %s won, %.2f points per game, %.2f percent wins)',
    'GAME_ALREADY_DEALT' : '\x0300,01Game has already been dealt, please wait until game is over or stopped.',
    'PLAYER_COLOR_ENABLED' : '\x0300,01Hand card colors \x0309,01enabled\x0300,01! Format: <COLOR>/[<CARD>].  Example: R/[D2] is a red Draw Two. Type \'.uno-help\' for more help.',
    'PLAYER_COLOR_DISABLED' : '\x0300,01Hand card colors \x0304,01disabled\x0300,01.',
    'DISABLED_PCE' : '\x0300,01Hand card colors is \x0304,01disabled\x0300,01 for %s. To enable, \'.pce-on\'',
    'ENABLED_PCE' : '\x0300,01Hand card colors is \x0309,01enabled\x0300,01 for %s. To disable, \'.pce-off\'',
    'PCE_CLEARED' : '\x0300,01All players\' hand card color setting is reset by %s.',
    'PLAYER_LEAVES' : '\x0300,01Player %s has left the game.',
    'OWNER_CHANGE' : '\x0300,01Owner %s has left the game. New owner is %s.',
}

class UnoBot:
    def __init__ (self):
        self.colored_card_nums = [ '0', '1', '2', '3', '4', '5', '6', '7', '8', '9', 'R', 'S', 'D2' ]
        self.special_scores = { 'R' : 20, 'S' : 20, 'D2' : 20, 'W' : 50, 'WD4' : 50}
        self.colors = 'RGBY'
        self.special_cards = [ 'W', 'WD4' ]
        self.players = { }
        self.owners = { }
        self.players_pce = { }  # Player color enabled hash table
        self.playerOrder = [ ]
        self.game_on = False
        self.currentPlayer = 0
        self.topCard = None
        self.way = 1
        self.drawn = False
        self.scoreFile = SCOREFILE
        self.deck = [ ]
        self.prescores = [ ]
        self.dealt = False
        self.lastActive = datetime.now()
        self.timeout = timedelta(minutes=INACTIVE_TIMEOUT)
 
    def start(self, jenni, owner):
        if self.game_on:
            jenni.msg (CHANNEL, STRINGS['ALREADY_STARTED'] % self.game_on)
        else:
            self.lastActive = datetime.now()
            self.game_on = owner
            self.deck = [ ]
            jenni.msg (CHANNEL, STRINGS['GAME_STARTED'] % owner)
            self.players = { }
            self.players[owner] = [ ]
            self.playerOrder = [ owner ]
            if self.players_pce.get(owner, 0):
                jenni.notice(owner, STRINGS['ENABLED_PCE'] % owner)
    
    def stop (self, jenni, input):
        tmptime = datetime.now()
        if input.nick == self.game_on or tmptime - self.lastActive > self.timeout:
            jenni.msg (CHANNEL, STRINGS['GAME_STOPPED'])
            self.game_on = False
            self.dealt = False
        elif self.game_on:
            jenni.msg (CHANNEL, STRINGS['CANT_STOP'] % (self.game_on, self.timeout.seconds - (tmptime - self.lastActive).seconds))
            
    def join (self, jenni, input):
        #print dir (jenni.bot)
        #print dir (input)
        if self.game_on:
            if not self.dealt:
                if input.nick not in self.players:
                    self.players[input.nick] = [ ]
                    self.playerOrder.append (input.nick)
                    self.lastActive = datetime.now()
                    if self.players_pce.get(input.nick, 0):
                        jenni.notice(input.nick, STRINGS['ENABLED_PCE'] % input.nick)
                    if self.deck:
                        for i in xrange (0, 7):
                            self.players[input.nick].append (self.getCard ())
                        jenni.msg (CHANNEL, STRINGS['DEALING_IN'] % (input.nick, self.playerOrder.index (input.nick) + 1))
                    else:
                        jenni.msg (CHANNEL, STRINGS['JOINED'] % (input.nick, self.playerOrder.index (input.nick) + 1))
                        if len (self.players) == 2:
                            jenni.msg (CHANNEL, STRINGS['ENOUGH'])
            else:
                jenni.msg (CHANNEL, STRINGS['GAME_ALREADY_DEALT'])
        else:
            jenni.msg (CHANNEL, STRINGS['NOT_STARTED'])
    
    def deal (self, jenni, input):
        if not self.game_on:
            jenni.msg (CHANNEL, STRINGS['NOT_STARTED'])
            return
        if len (self.players) < 2:
            jenni.msg (CHANNEL, STRINGS['NOT_ENOUGH'])
            return
        if input.nick != self.game_on:
            jenni.msg (CHANNEL, STRINGS['NEEDS_TO_DEAL'] % self.game_on)
            return
        if len (self.deck):
            jenni.msg (CHANNEL, STRINGS['ALREADY_DEALT'])
            return
        self.startTime = datetime.now ()
        self.lastActive = datetime.now()
        self.deck = self.createnewdeck ()
        for i in xrange (0, 7):
            for p in self.players:
                self.players[p].append (self.getCard ())
        self.topCard = self.getCard ()
        while self.topCard in ['W', 'WD4']: self.topCard = self.getCard ()
        self.currentPlayer = 1
        self.cardPlayed (jenni, self.topCard)
        self.showOnTurn (jenni)
        self.dealt = True
    
    def play (self, jenni, input):
        if not self.game_on or not self.deck:
            return
        if input.nick != self.playerOrder[self.currentPlayer]:
            jenni.msg (CHANNEL, STRINGS['ON_TURN'] % self.playerOrder[self.currentPlayer])
            return
        tok = [z.strip () for z in str (input).upper ().split (' ')]
        if len (tok) != 3:
            return
        searchcard = ''
        if tok[1] in self.special_cards:
            searchcard = tok[1]
        else:
            searchcard = (tok[1] + tok[2])
        if searchcard not in self.players[self.playerOrder[self.currentPlayer]]:
            jenni.msg (CHANNEL, STRINGS['DONT_HAVE'] % self.playerOrder[self.currentPlayer])
            return
        playcard = (tok[1] + tok[2])
        if not self.cardPlayable (playcard):
            jenni.msg (CHANNEL, STRINGS['DOESNT_PLAY'] % self.playerOrder[self.currentPlayer])
            return
        
        self.drawn = False
        self.players[self.playerOrder[self.currentPlayer]].remove (searchcard)
        
        pl = self.currentPlayer
        
        self.incPlayer ()
        self.cardPlayed (jenni, playcard)

        if len (self.players[self.playerOrder[pl]]) == 1:
            jenni.msg (CHANNEL, STRINGS['UNO'] % self.playerOrder[pl])
        elif len (self.players[self.playerOrder[pl]]) == 0:
            jenni.msg (CHANNEL, STRINGS['WIN'] % (self.playerOrder[pl], (datetime.now () - self.startTime)))
            self.gameEnded (jenni, self.playerOrder[pl])
            return
            
        self.lastActive = datetime.now()
        self.showOnTurn (jenni)

    def draw (self, jenni, input):
        if not self.game_on or not self.deck:
            return
        if input.nick != self.playerOrder[self.currentPlayer]:
            jenni.msg (CHANNEL, STRINGS['ON_TURN'] % self.playerOrder[self.currentPlayer])
            return
        if self.drawn:
            jenni.msg (CHANNEL, STRINGS['DRAWN_ALREADY'])
            return
        self.drawn = True
        jenni.msg (CHANNEL, STRINGS['DRAWS'] % self.playerOrder[self.currentPlayer])
        c = self.getCard ()
        self.players[self.playerOrder[self.currentPlayer]].append (c)
        self.lastActive = datetime.now()
        jenni.notice (input.nick, STRINGS['DRAWN_CARD'] % self.renderCards (input.nick, [c], 0))

    # this is not a typo, avoiding collision with Python's pass keyword
    def passs (self, jenni, input):
        if not self.game_on or not self.deck:
            return
        if input.nick != self.playerOrder[self.currentPlayer]:
            jenni.msg (CHANNEL, STRINGS['ON_TURN'] % self.playerOrder[self.currentPlayer])
            return
        if not self.drawn:
            jenni.msg (CHANNEL, STRINGS['DRAW_FIRST'] % self.playerOrder[self.currentPlayer])
            return
        self.drawn = False
        jenni.msg (CHANNEL, STRINGS['PASSED'] % self.playerOrder[self.currentPlayer])
        self.incPlayer ()
        self.lastActive = datetime.now()
        self.showOnTurn (jenni)

    def top10 (self, jenni, input):
        self.rankings("ppg")
        i = 1
        for z in self.prescores[:10]:
            if self.game_on or self.deck:
                jenni.msg(input.nick, STRINGS['SCORE_ROW'] % (i, z[0], z[3], z[1], z[2], float(z[3])/float(z[1]), float(z[2])/float(z[1])*100))
            else:
                jenni.msg(input.nick, STRINGS['SCORE_ROW'] % (i, z[0], z[3], z[1], z[2], float(z[3])/float(z[1]), float(z[2])/float(z[1])*100))
            i += 1

    def createnewdeck (self):
        ret = [ ]
        for a in self.colored_card_nums:
            for b in self.colors:
                ret.append (b + a)
        for a in self.special_cards: 
            ret.append (a)
            ret.append (a)

        if len(self.playerOrder) <= 4:
            ret *= 2
            random.shuffle (ret)
        elif len(self.playerOrder) > 4:
            ret *= 3
            random.shuffle (ret)
        elif len(self.playerOrder) > 6:
            ret *= 4
            random.shuffle (ret)

        random.shuffle (ret)

        return ret
    
    def getCard(self):
        ret = self.deck[0]
        self.deck.pop (0)
        if not self.deck:
            self.deck = self.createnewdeck ()        
        return ret
    
    def showOnTurn (self, jenni):
        jenni.msg (CHANNEL, STRINGS['TOP_CARD'] % (self.playerOrder[self.currentPlayer], self.renderCards (None, [self.topCard], 1)))
        jenni.notice (self.playerOrder[self.currentPlayer], STRINGS['YOUR_CARDS'] % self.renderCards (self.playerOrder[self.currentPlayer], self.players[self.playerOrder[self.currentPlayer]], 0))
        msg = STRINGS['NEXT_START']
        tmp = self.currentPlayer + self.way
        if tmp == len (self.players):
            tmp = 0
        if tmp < 0:
            tmp = len (self.players) - 1
        arr = [ ]
        while tmp != self.currentPlayer:
            arr.append (STRINGS['NEXT_PLAYER'] % (self.playerOrder[tmp], len (self.players[self.playerOrder[tmp]])))
            tmp = tmp + self.way
            if tmp == len (self.players):
                tmp = 0
            if tmp < 0:
                tmp = len (self.players) - 1
        msg += ' - '.join (arr)
        jenni.notice (self.playerOrder[self.currentPlayer], msg)
    
    def showCards (self, jenni, user):
        if not self.game_on or not self.deck:
            return
        msg = STRINGS['NEXT_START']
        tmp = self.currentPlayer + self.way
        if tmp == len (self.players):
            tmp = 0
        if tmp < 0:
            tmp = len (self.players) - 1
        arr = [ ]
        k = len(self.players)
        while k > 0:
            arr.append (STRINGS['NEXT_PLAYER'] % (self.playerOrder[tmp], len (self.players[self.playerOrder[tmp]])))
            tmp = tmp + self.way
            if tmp == len (self.players):
                tmp = 0
            if tmp < 0:
                tmp = len (self.players) - 1
            k-=1
        msg += ' - '.join (arr)
        if user not in self.players:
            jenni.notice (user, msg) 
        else:
            jenni.notice (user, STRINGS['YOUR_CARDS'] % self.renderCards (user, self.players[user], 0))
            jenni.notice (user, msg)

    def renderCards (self, nick, cards, is_chan):
        ret = [ ]
        for c in sorted (cards):
            if c in ['W', 'WD4']:
                sp = ''
                if not is_chan and self.players_pce.get(nick, 0):
                    sp = ' '
                ret.append ('\x0300,01[' + c + ']' + sp)
                continue
            if c[0] == 'W':
                c = c[-1] + '*'
            t = '\x0300,01\x03'
            if c[0] == 'B':
                t += '11,01'
            elif c[0] == 'Y':
                t += '08,01'
            elif c[0] == 'G':
                t += '09,01'
            elif c[0] == 'R':
                t += '04,01'
            if not is_chan:
                if self.players_pce.get(nick, 0):
                    t += '%s/ [%s]  ' % (c[0], c[1:])
                else:
                    t += '[%s]' % c[1:]
            else:
				t += '[%s] (%s)' % (c[1:], c[0])
            t += "\x0300,01"
            ret.append (t)
        return ''.join (ret)
    
    def cardPlayable (self, card):
        if card[0] == 'W' and card[-1] in self.colors:
            return True
        if self.topCard[0] == 'W':
            return card[0] == self.topCard[-1]
        return (card[0] == self.topCard[0]) or (card[1] == self.topCard[1])
    
    def cardPlayed (self, jenni, card):
        if card[1:] == 'D2':
            jenni.msg (CHANNEL, STRINGS['D2'] % self.playerOrder[self.currentPlayer])
            z = [self.getCard (), self.getCard ()]
            jenni.notice(self.playerOrder[self.currentPlayer], STRINGS['CARDS'] % self.renderCards (self.playerOrder[self.currentPlayer], z, 0))
            self.players[self.playerOrder[self.currentPlayer]].extend (z)
            self.incPlayer ()
        elif card[:2] == 'WD':
            jenni.msg (CHANNEL, STRINGS['WD4'] % self.playerOrder[self.currentPlayer])
            z = [self.getCard (), self.getCard (), self.getCard (), self.getCard ()]
            jenni.notice(self.playerOrder[self.currentPlayer], STRINGS['CARDS'] % self.renderCards (self.playerOrder[self.currentPlayer], z, 0))
            self.players[self.playerOrder[self.currentPlayer]].extend (z)
            self.incPlayer ()
        elif card[1] == 'S':
            jenni.msg (CHANNEL, STRINGS['SKIPPED'] % self.playerOrder[self.currentPlayer])
            self.incPlayer ()
        elif card[1] == 'R' and card[0] != 'W':
            jenni.msg (CHANNEL, STRINGS['REVERSED'])
            if len(self.players) > 2:
                self.way = -self.way
                self.incPlayer ()
                self.incPlayer ()
            else:
                self.incPlayer ()
        self.topCard = card
    
    def gameEnded (self, jenni, winner):
        try:
            score = 0
            for p in self.players:
                for c in self.players[p]:
                    if c[0] == 'W':
                        score += self.special_scores[c]
                    elif c[1] in [ 'S', 'R', 'D' ]:
                        score += self.special_scores[c[1:]]
                    else:
                        score += int (c[1])
            jenni.msg(CHANNEL, STRINGS['GAINS'] % (winner, score))
            self.saveScores (self.players.keys (), winner, score, (datetime.now () - self.startTime).seconds)
        except Exception, e:
            print 'Score error: %s' % e
        self.players = { }
        self.playerOrder = [ ]
        self.game_on = False
        self.currentPlayer = 0
        self.topCard = None
        self.way = 1
        self.dealt = False
        
    
    def incPlayer (self):
        self.currentPlayer = self.currentPlayer + self.way
        if self.currentPlayer == len (self.players):
            self.currentPlayer = 0
        if self.currentPlayer < 0:
            self.currentPlayer = len (self.players) - 1
    
    def saveScores (self, players, winner, score, time):
        from copy import copy
        prescores = { }
        try:
            f = open (self.scoreFile, 'r')
            for l in f:
                t = l.replace ('\n', '').split (' ')
                if len (t) < 4: continue
                if len (t) == 4: t.append (0)
                prescores[t[0]] = [t[0], int (t[1]), int (t[2]), int (t[3]), int (t[4])]
            f.close ()
        except: pass
        for p in players:
            if p not in prescores:
                prescores[p] = [ p, 0, 0, 0, 0 ]
            prescores[p][1] += 1
            prescores[p][4] += time
        prescores[winner][2] += 1
        prescores[winner][3] += score
        try:
            f = open (self.scoreFile, 'w')
            for p in prescores:
                f.write (' '.join ([str (s) for s in prescores[p]]) + '\n')
            f.close ()
        except Exception, e:
            print 'Failed to write score file %s' % e
     
    # Custom added functions ============================================== #
    def rankings (self, rank_type):
        from copy import copy
        self.prescores = [ ]
        try:
            f = open (self.scoreFile, 'r')
            for l in f:
                t = l.replace ('\n', '').split (' ')
                if len (t) < 4: continue
                self.prescores.append (copy (t))
                if len (t) == 4: t.append (0)
            f.close ()
        except: pass
        if rank_type == "ppg":
            self.prescores = sorted (self.prescores, lambda x, y: cmp ((y[1] != '0') and (float (y[3]) / int (y[1])) or 0, (x[1] != '0') and (float (x[3]) / int (x[1])) or 0))
        elif rank_type == "pw":
            self.prescores = sorted (self.prescores, lambda x, y: cmp ((y[1] != '0') and (float (y[2]) / int (y[1])) or 0, (x[1] != '0') and (float (x[2]) / int (x[1])) or 0))
        
    def showTopCard_demand (self, jenni):
        if not self.game_on or not self.deck:
            return
        jenni.reply (STRINGS['TOP_CARD'] % (self.playerOrder[self.currentPlayer], self.renderCards (None, [self.topCard], 1)))

    def leave (self, jenni, input):
        self.remove_player(jenni, input.nick)

    def remove_player (self, jenni, nick):
        if not self.game_on:
            return

        user = self.players.get(nick, None)
        if user is not None:
            numPlayers = len(self.playerOrder)

            self.playerOrder.remove(nick)
            del self.players[nick]

            if self.way == 1 and self.currentPlayer == numPlayers - 1:
                self.currentPlayer = 0
            elif self.way == -1:
                if self.currentPlayer == 0:
                    self.currentPlayer = numPlayers - 2
                else: 
                    self.currentPlayer -= 1
            
            jenni.msg(CHANNEL, STRINGS['PLAYER_LEAVES'] % nick)
            if numPlayers == 2 and self.dealt or numPlayers == 1:
                jenni.msg (CHANNEL, STRINGS['GAME_STOPPED'])
                self.game_on = None
                self.dealt = None
                return
            
            if self.game_on == nick:
                self.game_on = self.playerOrder[0]
                jenni.msg(CHANNEL, STRINGS['OWNER_CHANGE'] % (nick, self.playerOrder[0]))

            if self.dealt:
                jenni.msg(CHANNEL, STRINGS['TOP_CARD'] % (self.playerOrder[self.currentPlayer], self.renderCards(None, [self.topCard], 1)))

    def enablePCE (self, jenni, nick):
        if not self.players_pce.get(nick, 0):
            self.players_pce.update({ nick : 1})
            jenni.notice(nick, STRINGS['PLAYER_COLOR_ENABLED'])
        else:
            jenni.notice(nick, STRINGS['ENABLED_PCE'] % nick)

    def disablePCE (self, jenni, nick):
        if self.players_pce.get(nick, 0):
            self.players_pce.update({ nick : 0})
            jenni.notice(nick, STRINGS['PLAYER_COLOR_DISABLED'])
        else:
            jenni.notice(nick, STRINGS['DISABLED_PCE'] % nick)

    def isPCEEnabled (self, jenni, nick):
        if not self.players_pce.get(nick, 0):
            jenni.notice(nick, STRINGS['DISABLED_PCE'] % nick)
        else:
            jenni.notice(nick, STRINGS['ENABLED_PCE'] % nick)

    def PCEClear (self, jenni, nick):
        if not self.owners.get(nick, 0):
            self.players_pce.clear()
            jenni.msg(CHANNEL, STRINGS['PCE_CLEARED'] % nick)

    def unostat (self, jenni, input):
        text = input.group().split()
        
        if len(text) != 3:
            jenni.say("Invalid input for stats command. Try '.unostats ppg 10' to show the top 10 ranked by points per game. You can also show rankings by percent-wins 'pw'.")
            return

        if text[1] == "pw" or text[1] == "ppg":
            self.rankings(text[1])
            self.rank_assist(jenni, input, text[2], "SCORE_ROW")
        
        if not self.prescores:
            jenni.say(STRINGS['NO_SCORES'])

    def rank_assist (self, jenni, input, nicknum, ranktype):
        if nicknum.isdigit():
            i = 1
            s = int(nicknum)
            for z in self.prescores[:s]:
                jenni.msg(input.nick, STRINGS[ranktype] % (i, z[0], z[3], z[1], z[2], float(z[3])/float(z[1]), float(z[2])/float(z[1])*100))
                i += 1
        else:
            j = 1
            t = str(nicknum)
            for y in self.prescores:
                if y[0] == t:
                    jenni.say(STRINGS[ranktype] % (j, y[0], y[3], y[1], y[2], float(y[3])/float(y[1]), float(y[2])/float(y[1])*100))
                j += 1
            
unobot = UnoBot ()

def uno(jenni, input):
    unobot.start (jenni, input.nick)
uno.commands = ['uno']
uno.priority = 'low'

def unostop(jenni, input):
    unobot.stop (jenni, input)
unostop.commands = ['unostop']
unostop.priority = 'low'

def join(jenni, input):
    unobot.join (jenni, input)
join.rule = '^join$'
join.priority = 'low'

def deal(jenni, input):
    unobot.deal (jenni, input)
deal.commands = ['deal']
deal.priority = 'low'

def play(jenni, input):
    unobot.play (jenni, input)
play.commands = ['play', 'p']
play.priority = 'low'

def draw(jenni, input):
    unobot.draw (jenni, input)
draw.commands = ['draw', 'd']
draw.priority = 'low'

def passs(jenni, input):
    unobot.passs (jenni, input)
passs.commands = ['pass', 'pa']
passs.priority = 'low'

def unotop10 (jenni, input):
    unobot.top10 (jenni, input)
unotop10.commands = ['unotop10']
unotop10.priority = 'low'

def show_user_cards (jenni, input):
    unobot.showCards (jenni, input.nick)
show_user_cards.commands = ['cards']
show_user_cards.priority = 'low'

def top_card (jenni, input):
    unobot.showTopCard_demand(jenni)
top_card.commands = ['top']
top_card.priority = 'low'

def leave (jenni, input):
    unobot.leave(jenni, input)
leave.commands = ['leave']
leave.priority = 'low'

def remove_on_part (jenni, input):
    unobot.remove_player(jenni, input.nick)
remove_on_part.event = 'PART'
remove_on_part.rule = '.*'
remove_on_part.priority = 'low'

def remove_on_quit (jenni, input):
    unobot.remove_player(jenni, input.nick)
remove_on_quit.event = 'QUIT'
remove_on_quit.rule = '.*'
remove_on_quit.priority = 'low'

def remove_on_nickchg (jenni, input):
    unobot.remove_player(jenni, input.nick)
remove_on_nickchg.event = 'NICK'
remove_on_nickchg.rule = '.*'
remove_on_nickchg.priority = 'low'

def unostats (jenni, input):
    unobot.unostat (jenni, input)
unostats.commands = ['unostats']
unostats.priority = 'low'

def uno_help (jenni, input):
    jenni.reply("For rules, examples, and getting started: http://j.mp/ekfaww")
uno_help.commands = ['uno-help']
uno_help.priority = 'low'

def uno_pce_on (jenni, input):
    unobot.enablePCE(jenni, input.nick)
uno_pce_on.commands = ['pce-on']
uno_pce_on.priority = 'low'

def uno_pce_off (jenni, input):
    unobot.disablePCE(jenni, input.nick)
uno_pce_off.commands = ['pce-off']
uno_pce_off.priority = 'low'

def uno_ispce (jenni, input):
    unobot.isPCEEnabled(jenni, input.nick)
uno_ispce.commands = ['pce']
uno_ispce.priority = 'low'

def uno_pce_clear (jenni, input):
    unobot.PCEClear(jenni, input.nick)
uno_pce_clear.commands = ['.pce-clear']
uno_pce_clear.priority = 'low'

if __name__ == '__main__':
    print __doc__.strip()
<|MERGE_RESOLUTION|>--- conflicted
+++ resolved
@@ -37,11 +37,7 @@
 
 # Remember to change these 3 lines or nothing will work
 CHANNEL = '##uno'
-<<<<<<< HEAD
 SCOREFILE = "/home/yanovich/jenni/unoscores.txt"
-=======
-SCOREFILE = "/home/yano/jenni/unoscores.txt"
->>>>>>> 968e0a9e
 # Only the owner (starter of the game) can call .unostop to stop the game.
 # But this calls for a way to allow others to stop it after the game has been idle for a while.
 # After this set time, anyone can stop the game via .unostop
